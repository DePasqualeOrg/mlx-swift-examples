--- conflicted
+++ resolved
@@ -528,8 +528,6 @@
         self.tokenizer = tokenizer
     }
 
-<<<<<<< HEAD
-=======
     // image_processing_qwen2_vl.smart_resize
     private func targetSize(height: Int, width: Int, factor: Int, minPixels: Int, maxPixels: Int)
         throws -> (Int, Int)
@@ -569,7 +567,6 @@
             .normalized(mean: config.imageMeanTuple, std: config.imageStdTuple)
     }
 
->>>>>>> 581c6cb9
     public func preprocess(images: [CIImage], processing: UserInput.Processing?) throws -> (
         MLXArray, THW
     ) {
@@ -584,61 +581,6 @@
             minPixels: config.minPixels, maxPixels: config.maxPixels)
         let resizedSize = CGSize(width: resizedWidth, height: resizedHeight)
 
-<<<<<<< HEAD
-        // Process images
-        let processedImages =
-            try images
-            .map {
-                MediaProcessing.inSRGBToneCurveSpace($0)
-            }
-            .map {
-                return try MediaProcessing.resampleBicubic($0, to: resizedSize)
-            }
-            .map {
-                MediaProcessing.normalize(
-                    $0, mean: config.imageMeanTuple, std: config.imageStdTuple)
-            }
-            .map {
-                MediaProcessing.asMLXArray($0)
-            }
-
-        // Calculate grid dimensions
-        let gridT = images.count
-        let gridH = resizedHeight / config.patchSize
-        let gridW = resizedWidth / config.patchSize
-
-        // Ensure dimensions are valid
-        guard
-            resizedHeight % config.patchSize == 0 && resizedWidth % config.patchSize == 0
-                && gridH % config.mergeSize == 0 && gridW % config.mergeSize == 0
-        else {
-            throw VLMError.imageProcessingFailure(
-                "Image dimensions must be divisible by patch size and merge size")
-        }
-
-        // Concatenate images and handle temporal patch size
-        var patches = concatenated(processedImages)
-        let channel = patches.dim(1)
-
-        // Pad to match temporal patch size if needed
-=======
-        let processedImages = try images.map { image in
-            preprocess(image: image, resizedSize: resizedSize).asMLXArray()
-        }
-
-        return try patchify(images: processedImages)
-    }
-
-    public func patchify(images: [MLXArray]) throws -> (
-        MLXArray, THW
-    ) {
-        guard let firstImage = images.first else {
-            throw VLMError.imageProcessingFailure("No images in video sequence")
-        }
-        let resizedHeight = firstImage.dim(-2)
-        let resizedWidth = firstImage.dim(-1)
-        var patches = concatenated(images)
->>>>>>> 581c6cb9
         let mod = patches.dim(0) % config.temporalPatchSize
         if mod != 0 {
             let lastPatch = patches[-1, .ellipsis]
