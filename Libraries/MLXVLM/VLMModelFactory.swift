// Copyright © 2024 Apple Inc.

import Foundation
import Hub
import MLX
import MLXLMCommon
import Tokenizers

public enum VLMError: LocalizedError {
    case imageRequired
    case maskRequired
    case singleImageAllowed
    case imageProcessingFailure(String)
    case processing(String)

    public var errorDescription: String? {
        switch self {
        case .imageRequired:
<<<<<<< HEAD
            return "An image is required for this operation."
        case .maskRequired:
            return "A mask is required for this operation."
        case .singleImageAllowed:
            return "Only a single image is allowed for this operation."
        case .imageProcessingFailure(let message):
            return "Image processing failed: \(message)"
        case .processing(let message):
            return "Processing error: \(message)"
=======
            return String(localized: "An image is required for this operation.")
        case .maskRequired:
            return String(localized: "An image mask is required for this operation.")
        case .singleImageAllowed:
            return String(localized: "Only a single image is allowed for this operation.")
        case .imageProcessingFailure(let details):
            return String(localized: "Failed to process the image: \(details)")
        case .processing(let details):
            return String(localized: "Processing error: \(details)")
>>>>>>> 651ec4ae
        }
    }
}

public struct BaseProcessorConfiguration: Codable, Sendable {
    public let processorClass: String

    enum CodingKeys: String, CodingKey {
        case processorClass = "processor_class"
    }
}

/// Creates a function that loads a configuration file and instantiates a model with the proper configuration
private func create<C: Codable, M>(
    _ configurationType: C.Type, _ modelInit: @escaping (C) -> M
) -> (URL) throws -> M {
    { url in
        let configuration = try JSONDecoder().decode(
            C.self, from: Data(contentsOf: url))
        return modelInit(configuration)
    }
}

private func create<C: Codable, P>(
    _ configurationType: C.Type,
    _ processorInit: @escaping (
        C,
        any Tokenizer
    ) -> P
) -> (URL, any Tokenizer) throws -> P {
    { url, tokenizer in
        let configuration = try JSONDecoder().decode(
            C.self, from: Data(contentsOf: url))
        return processorInit(configuration, tokenizer)
    }
}

/// Registry of model type, e.g 'llama', to functions that can instantiate the model from configuration.
///
/// Typically called via ``LLMModelFactory/load(hub:configuration:progressHandler:)``.
public class VLMTypeRegistry: ModelTypeRegistry, @unchecked Sendable {

    /// Shared instance with default model types.
    public static let shared: VLMTypeRegistry = .init(creators: all())

    /// All predefined model types
    private static func all() -> [String: @Sendable (URL) throws -> any LanguageModel] {
        [
            "paligemma": create(PaliGemmaConfiguration.self, PaliGemma.init),
            "qwen2_vl": create(Qwen2VLConfiguration.self, Qwen2VL.init),
            "qwen2_5_vl": create(Qwen25VLConfiguration.self, Qwen25VL.init),
            "idefics3": create(Idefics3Configuration.self, Idefics3.init),
        ]
    }
}

public class VLMProcessorTypeRegistry: ProcessorTypeRegistry, @unchecked Sendable {

    /// Shared instance with default processor types.
    public static let shared: VLMProcessorTypeRegistry = .init(creators: all())

    /// All predefined processor types.
    private static func all() -> [String: @Sendable (URL, any Tokenizer) throws ->
        any UserInputProcessor]
    {
        [
            "PaliGemmaProcessor": create(
                PaliGemmaProcessorConfiguration.self, PaliGemmaProcessor.init),
            "Qwen2VLProcessor": create(
                Qwen2VLProcessorConfiguration.self, Qwen2VLProcessor.init),
            "Qwen2_5_VLProcessor": create(
                Qwen25VLProcessorConfiguration.self, Qwen25VLProcessor.init),
            "Idefics3Processor": create(
                Idefics3ProcessorConfiguration.self, Idefics3Processor.init),
        ]
    }
}

/// Registry of models and any overrides that go with them, e.g. prompt augmentation.
/// If asked for an unknown configuration this will use the model/tokenizer as-is.
///
/// The python tokenizers have a very rich set of implementations and configuration.  The
/// swift-tokenizers code handles a good chunk of that and this is a place to augment that
/// implementation, if needed.
public class VLMRegistry: AbstractModelRegistry, @unchecked Sendable {

    /// Shared instance with default model configurations.
    public static let shared: VLMRegistry = .init(modelConfigurations: all())

    static public let paligemma3bMix448_8bit = ModelConfiguration(
        id: "mlx-community/paligemma-3b-mix-448-8bit",
        defaultPrompt: "Describe the image in English"
    )

    static public let qwen2VL2BInstruct4Bit = ModelConfiguration(
        id: "mlx-community/Qwen2-VL-2B-Instruct-4bit",
        defaultPrompt: "Describe the image in English"
    )

    static public let qwen2_5VL3BInstruct4Bit = ModelConfiguration(
        id: "mlx-community/Qwen2.5-VL-3B-Instruct-4bit",
        defaultPrompt: "Describe the image in English"
    )

    static public let smolvlminstruct4bit = ModelConfiguration(
        id: "mlx-community/SmolVLM-Instruct-4bit",
        defaultPrompt: "Describe the image in English"
    )

    static public func all() -> [ModelConfiguration] {
        [
            paligemma3bMix448_8bit,
            qwen2VL2BInstruct4Bit,
            qwen2_5VL3BInstruct4Bit,
            smolvlminstruct4bit,
        ]
    }

}

@available(*, deprecated, renamed: "VLMRegistry", message: "Please use VLMRegistry directly.")
public typealias ModelRegistry = VLMRegistry

/// Factory for creating new LLMs.
///
/// Callers can use the `shared` instance or create a new instance if custom configuration
/// is required.
///
/// ```swift
/// let modelContainer = try await VLMModelFactory.shared.loadContainer(
///     configuration: ModelRegistry.paligemma3bMix4488bit)
/// ```
public class VLMModelFactory: ModelFactory {

    public init(
        typeRegistry: ModelTypeRegistry, processorRegistry: ProcessorTypeRegistry,
        modelRegistry: AbstractModelRegistry
    ) {
        self.typeRegistry = typeRegistry
        self.processorRegistry = processorRegistry
        self.modelRegistry = modelRegistry
    }

    /// Shared instance with default behavior.
    public static let shared = VLMModelFactory(
        typeRegistry: VLMTypeRegistry.shared, processorRegistry: VLMProcessorTypeRegistry.shared,
        modelRegistry: VLMRegistry.shared)

    /// registry of model type, e.g. configuration value `paligemma` -> configuration and init methods
    public let typeRegistry: ModelTypeRegistry

    /// registry of input processor type, e.g. configuration value `PaliGemmaProcessor` -> configuration and init methods
    public let processorRegistry: ProcessorTypeRegistry

    /// registry of model id to configuration, e.g. `mlx-community/paligemma-3b-mix-448-8bit`
    public let modelRegistry: AbstractModelRegistry

    public func _load(
        hub: HubApi, configuration: ModelConfiguration,
        progressHandler: @Sendable @escaping (Progress) -> Void
    ) async throws -> ModelContext {
        // download weights and config
        let modelDirectory = try await downloadModel(
            hub: hub, configuration: configuration, progressHandler: progressHandler)

        // load the generic config to unerstand which model and how to load the weights
        let configurationURL = modelDirectory.appending(
            component: "config.json"
        )
        let baseConfig = try JSONDecoder().decode(
            BaseConfiguration.self, from: Data(contentsOf: configurationURL))

        let model = try typeRegistry.createModel(
            configuration: configurationURL, modelType: baseConfig.modelType)

        // apply the weights to the bare model
        try loadWeights(
            modelDirectory: modelDirectory, model: model, quantization: baseConfig.quantization)

        let tokenizer = try await loadTokenizer(
            configuration: configuration,
            hub: hub
        )

        let processorConfiguration = modelDirectory.appending(
            component: "preprocessor_config.json"
        )
        let baseProcessorConfig = try JSONDecoder().decode(
            BaseProcessorConfiguration.self,
            from: Data(
                contentsOf: processorConfiguration
            )
        )
        let processor = try processorRegistry.createModel(
            configuration: processorConfiguration,
            processorType: baseProcessorConfig.processorClass, tokenizer: tokenizer)

        return .init(
            configuration: configuration, model: model, processor: processor, tokenizer: tokenizer)
    }

}<|MERGE_RESOLUTION|>--- conflicted
+++ resolved
@@ -16,17 +16,6 @@
     public var errorDescription: String? {
         switch self {
         case .imageRequired:
-<<<<<<< HEAD
-            return "An image is required for this operation."
-        case .maskRequired:
-            return "A mask is required for this operation."
-        case .singleImageAllowed:
-            return "Only a single image is allowed for this operation."
-        case .imageProcessingFailure(let message):
-            return "Image processing failed: \(message)"
-        case .processing(let message):
-            return "Processing error: \(message)"
-=======
             return String(localized: "An image is required for this operation.")
         case .maskRequired:
             return String(localized: "An image mask is required for this operation.")
@@ -36,7 +25,6 @@
             return String(localized: "Failed to process the image: \(details)")
         case .processing(let details):
             return String(localized: "Processing error: \(details)")
->>>>>>> 651ec4ae
         }
     }
 }
