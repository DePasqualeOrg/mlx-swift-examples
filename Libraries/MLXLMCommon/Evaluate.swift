// Copyright © 2024 Apple Inc.

import Foundation
import MLX
import Tokenizers

/// A `LogitSampler` is responsible for sampling `logits` produced by
/// a ``LanguageModel`` to produce a token.
///
/// See also: ``LogitProcessor``
public protocol LogitSampler: Sendable {

    /// Given `logits` produce a new `MLXArray` with the token.
    func sample(logits: MLXArray) -> MLXArray
}

/// A `LogitProcessor` is an optional visitor of `logits`.
///
/// The ``LogitProcessor`` is called with the input (prompt) before generating tokens:
///
/// ```swift
/// processor?.prompt(input.text.tokens)
/// ```
///
/// Then for each token generated it has a chance to adjust the logits:
///
/// ```swift
/// logits = processor?.process(logits: logits) ?? logits
/// let y = sampler.sample(logits: logits)
/// processor?.didSample(token: y)
/// ```
///
/// See also: ``LogitSampler``
public protocol LogitProcessor: Sendable {

    /// called before token generation starts with the text tokens of the prompt
    mutating func prompt(_ prompt: MLXArray)

    /// called to visit ad possibly modify the logits
    func process(logits: MLXArray) -> MLXArray

    /// called to provide the sampled token
    mutating func didSample(token: MLXArray)
}

/// Parameters for text generation, see ``TokenIterator``.
///
/// This produces:
///
/// - ``LogitSampler``
/// - ``LogitProcessor``
///
/// for the `TokenIterator`.
public struct GenerateParameters: Sendable {

    /// Step size for processing the prompt
    public var prefillStepSize = 512

    /// Maximum tokens to generate
    public var maxTokens: Int?

    /// Maximum size of the key-value cache. Old entries (except the first 4 tokens) will be overwritten.
    /// When set, uses ``RotatingKVCache`` instead of ``KVCacheSimple``
    public var maxKVSize: Int?

    /// Number of bits to use for KV cache quantization. nil implies no cache quantization.
    public var kvBits: Int?

    /// Group size for KV cache quantization (default: 64)
    public var kvGroupSize: Int = 64

    /// Step to begin using a quantized KV cache when kvBits is non-nil (default: 0)
    public var quantizedKVStart: Int = 0

    /// sampling temperature
    public var temperature: Float = 0.6

    /// top p sampling
    public var topP: Float = 1.0

    /// penalty factor for repeating tokens
    public var repetitionPenalty: Float?

    /// number of tokens to consider for repetition penalty
    public var repetitionContextSize: Int = 20

    public init(
        maxTokens: Int? = nil,
        maxKVSize: Int? = nil,
        kvBits: Int? = nil,
        kvGroupSize: Int = 64,
        quantizedKVStart: Int = 0,
        temperature: Float = 0.6, topP: Float = 1.0, repetitionPenalty: Float? = nil,
        repetitionContextSize: Int = 20
    ) {
        self.maxTokens = maxTokens
        self.maxKVSize = maxKVSize
        self.kvBits = kvBits
        self.kvGroupSize = kvGroupSize
        self.quantizedKVStart = quantizedKVStart
        self.temperature = temperature
        self.topP = topP
        self.repetitionPenalty = repetitionPenalty
        self.repetitionContextSize = repetitionContextSize
    }

    public func sampler() -> LogitSampler {
        if temperature == 0 {
            return ArgMaxSampler()
        } else if topP > 0 && topP < 1 {
            return TopPSampler(temperature: temperature, topP: topP)
        } else {
            return CategoricalSampler(temperature: temperature)
        }
    }

    public func processor() -> LogitProcessor? {
        if let repetitionPenalty, repetitionContextSize > 0 {
            return RepetitionContext(
                repetitionPenalty: repetitionPenalty, repetitionContextSize: repetitionContextSize)
        } else {
            return nil
        }
    }
}

/// Sampler that uses `argMax` (most likely) to sample the logits.
public struct ArgMaxSampler: LogitSampler {
    public func sample(logits: MLX.MLXArray) -> MLX.MLXArray {
        argMax(logits, axis: -1)
    }
}

/// Sampler that uses `topP` and `temperature` to sample the logits.
public struct TopPSampler: LogitSampler {
    let temp: MLXArray
    let topP: MLXArray

    public init(temperature: Float, topP: Float) {
        self.temp = MLXArray(temperature)
        self.topP = MLXArray(topP)
    }

    private let compiledTopPSampling: (MLXArray, MLXArray, MLXArray) -> MLXArray = {
        compile(inputs: [MLXRandom.globalState], outputs: [MLXRandom.globalState]) {
            logits, topP, temp in
            let probs = softmax(logits / temp, axis: -1)
            let sortedIndices = argSort(probs, axis: -1)

            // probs shape is [B,V] and after take it will be [1, B, V], so we squeeze it back to [B, V]
            let sortedProbs = take(probs, sortedIndices, axis: -1).squeezed(axis: 0)

            let cumulativeProbs = cumsum(sortedProbs, axis: -1)

            let topProbs = MLX.where(
                cumulativeProbs .> (1 - topP), sortedProbs, zeros(like: sortedProbs))

            let sortedToken = categorical(log(topProbs))
            return sortedIndices.squeezed(axis: 0)[sortedToken]
        }
    }()

    public func sample(logits: MLXArray) -> MLXArray {
        var logits = logits
        if logits.dtype == .bfloat16 {
            logits = logits.asType(.float32)
        }

        return compiledTopPSampling(logits, topP, temp)
    }
}

/// Processor that uses `temperature` to sample the logits
public struct CategoricalSampler: LogitSampler {
    let temp: MLXArray

    public init(temperature: Float) {
        self.temp = MLXArray(temperature)
    }

    private let compiledCategorical: (MLXArray, MLXArray) -> MLXArray = {
        compile(inputs: [MLXRandom.globalState], outputs: [MLXRandom.globalState]) { logits, temp in
            categorical(logits * (1 / temp))
        }
    }()

    public func sample(logits: MLXArray) -> MLXArray {
        compiledCategorical(logits, temp)
    }
}

/// Processor that implements a `repetitionPenalty`
public struct RepetitionContext: LogitProcessor {
    /// tokens in the repetition context sliding window
    var tokens = [Int]()

    /// current write into into the tokens circular array
    var index = 0

    /// penalty factor for repeating tokens
    let repetitionPenalty: Float

    /// number of tokens to consider for repetition penalty
    let repetitionContextSize: Int

    public init(repetitionPenalty: Float, repetitionContextSize: Int) {
        precondition(repetitionContextSize > 0)
        self.repetitionPenalty = repetitionPenalty
        self.repetitionContextSize = repetitionContextSize
    }

    mutating public func prompt(_ prompt: MLXArray) {
        if prompt.shape[0] <= repetitionContextSize {
            self.tokens = prompt.asArray(Int.self)
        } else {
            self.tokens = prompt[(-repetitionContextSize)...].asArray(Int.self)
        }
    }

    public func process(logits: MLXArray) -> MLXArray {
        if tokens.count > 0 {
            let indices = MLXArray(tokens.map { UInt32($0) })
            var selectedLogits = logits[0..., indices]

            selectedLogits = MLX.where(
                selectedLogits .< 0, selectedLogits * repetitionPenalty,
                selectedLogits / repetitionPenalty)

            logits[0..., indices] = selectedLogits
            return logits
        }

        return logits
    }

    mutating public func didSample(token: MLXArray) {
        if tokens.count >= repetitionContextSize {
            tokens[index] = token.item(Int.self)
            index = (index + 1) % repetitionContextSize
        } else {
            tokens.append(token.item(Int.self))
        }
    }
}

/// Generator of tokens.
///
/// This is typically used via a call to ``generate(input:parameters:context:didGenerate:)``.
///
/// To use it directly:
///
/// ```swift
/// let generateParameters: GenerateParameters
/// let input: LMInput
/// let model: LanguageModel
///
/// let iterator = try TokenIterator(input: input, model: model, parameters: parameters)
///
/// for token in iterator {
///     ...
/// }
/// ```
///
/// Tokens are integers that can be passed through a `Tokenizer` or ``StreamingDetokenizer`` to produce Strings.
///
/// Port of `generate_step()` from https://github.com/ml-explore/mlx-examples/blob/main/llms/mlx_lm/utils.py
///
/// Note: this uses `asyncEval()` and there may be an async evaluation running after a call to `next()`.
public struct TokenIterator: Sequence, IteratorProtocol {
    let model: any LanguageModel
    var state: LMOutput.State?

    var y: LMInput.Text
    var cache: [KVCache]
    var processor: LogitProcessor?
    let sampler: LogitSampler

    var tokenCount = 0
    let maxTokens: Int?

    // Cache quantization parameters
    let kvBits: Int?
    let kvGroupSize: Int
    let quantizedKVStart: Int

<<<<<<< HEAD
    /// Initialize a `TokenIterator` with the given tokens.  Note: this has been
=======
    /// Initialize a `TokenIterator` with the given tokens. Note: this has been
>>>>>>> f7da3967
    /// replaced with ``init(input:model:cache:parameters:)``.
    ///
    /// - Parameters:
    ///   - prompt: the prompt tokens
    ///   - model: the ``LanguageModel``
    ///   - cache: optional ``KVCache``
    ///   - parameters: the generation parameters
    @available(*, deprecated, message: "please use init(input:model:cache:parameters:)")
    public init(
        prompt: MLXArray, model: any LanguageModel, cache: [KVCache]? = nil,
        parameters: GenerateParameters
    ) throws {
        self.model = model
        self.y = .init(tokens: prompt)
        self.cache = cache ?? model.newCache(parameters: parameters)

        self.processor = parameters.processor()
        self.sampler = parameters.sampler()
        self.maxTokens = parameters.maxTokens

        self.kvBits = parameters.kvBits
        self.kvGroupSize = parameters.kvGroupSize
        self.quantizedKVStart = parameters.quantizedKVStart

        try prepare(input: .init(text: y), windowSize: parameters.prefillStepSize)
    }

    /// Initialize a `TokenIterator` with the given input.
    ///
    /// If more control is needed over the generation,
    /// ``init(input:model:cache:processor:sampler:prefillStepSize:)``
    /// allows a caller to specify ``LogitProcessor`` and ``LogitSampler``
    /// directly.
    ///
    /// - Parameters:
    ///   - input: language model input
    ///   - model: the ``LanguageModel``
    ///   - cache: optional ``KVCache``
    ///   - parameters: the generation parameters
    public init(
        input: LMInput, model: any LanguageModel, cache: [KVCache]? = nil,
        parameters: GenerateParameters
    ) throws {
        self.model = model
        self.y = input.text
        self.cache = cache ?? model.newCache(parameters: parameters)

        self.processor = parameters.processor()
        self.sampler = parameters.sampler()
        self.maxTokens = parameters.maxTokens

        self.kvBits = parameters.kvBits
        self.kvGroupSize = parameters.kvGroupSize
        self.quantizedKVStart = parameters.quantizedKVStart

        try prepare(input: input, windowSize: parameters.prefillStepSize)
    }

    /// Initialize a `TokenIterator` with the given input and logit handling.
    ///
    /// - Parameters:
    ///   - input: language model input
    ///   - model: the ``LanguageModel``
    ///   - cache: optional ``KVCache``
    ///   - processor: the logit processor
    ///   - sampler: the logit sampler
    ///   - prefillStepSize: optional prefill step size
    ///   - maxTokens: maximum number of tokens to generate
    public init(
        input: LMInput, model: any LanguageModel, cache: [KVCache]? = nil,
        processor: LogitProcessor?, sampler: LogitSampler, prefillStepSize: Int = 512,
        maxTokens: Int? = nil
    ) throws {
        self.model = model
        self.y = input.text
        self.cache = cache ?? model.newCache(parameters: nil)

        self.processor = processor
        self.sampler = sampler
        self.maxTokens = maxTokens

        // No cache quantization for this direct initialization
        self.kvBits = nil
        self.kvGroupSize = 64
        self.quantizedKVStart = 0

        try prepare(input: input, windowSize: prefillStepSize)
    }

    mutating func prepare(input: LMInput, windowSize: Int? = nil) throws {
        processor?.prompt(input.text.tokens)

        switch try model.prepare(input, cache: cache, windowSize: windowSize) {
        case .tokens(let tokens):
            y = tokens

            // evaluate the remainder of the prompt -- this primes the pump
            let token = step(previous: y)
            y = .init(tokens: token)
            asyncEval(y.tokens)

        case .logits(let result):
            y = .init(tokens: convertToToken(logits: result.logits))
            asyncEval(y.tokens)

            break
        }
    }

    mutating func convertToToken(logits: MLXArray) -> MLXArray {
        // process the logits (one hot array of possible tokens)
        var logits = logits[0..., -1, 0...]
        logits = processor?.process(logits: logits) ?? logits

        // transform logits back to a token
        let y = sampler.sample(logits: logits)

        processor?.didSample(token: y)

        return y
    }

    /// Evaluate the next token and return the new token (y), updating cache state
    mutating func step(previous: LMInput.Text) -> MLXArray {
        let result = model(
            previous[text: .newAxis], cache: cache.isEmpty ? nil : cache, state: state)
        self.state = result.state

        // Apply dynamic cache quantization after each step
        maybeQuantizeKVCache(
            cache: &cache,
            kvBits: kvBits,
            kvGroupSize: kvGroupSize,
            quantizedKVStart: quantizedKVStart
        )

        return convertToToken(logits: result.logits)
    }

    mutating public func next() -> Int? {
        if let maxTokens, tokenCount >= maxTokens {
            return nil
        }

        // save current value -- this will be returned
        let previousY = y

        // compute the next state and async eval the next token
        let token = step(previous: previousY)
        y = .init(tokens: token)
        asyncEval(token)

        tokenCount += 1

        return previousY.tokens.item(Int.self)
    }
}

/// Result of a call to ``generate(input:parameters:context:didGenerate:)``.
public struct GenerateResult: Sendable {

    /// Initializes a new `GenerateResult` instance.
    ///
    /// - Parameters:
    ///   - inputText: The input text used for generation.
    ///   - tokens: The array of tokens generated.
    ///   - output: The generated output string.
    ///   - promptTime: The time taken to prompt the input.
    ///   - generateTime: The time taken to generate the output.
    public init(
        inputText: LMInput.Text, tokens: [Int], output: String, promptTime: TimeInterval,
        generateTime: TimeInterval
    ) {
        self.inputText = inputText
        self.tokens = tokens
        self.output = output
        self.promptTime = promptTime
        self.generateTime = generateTime
    }

    /// input (prompt, images, etc.)
    public let inputText: LMInput.Text

    @available(*, deprecated, message: "use inputText")
    public var promptTokens: [Int] {
        inputText.tokens.asArray(Int.self)
    }

    /// output tokens
    public let tokens: [Int]

    /// output text
    public let output: String

    /// The number of tokens included in the input prompt.
    public var promptTokenCount: Int { inputText.tokens.size }

    /// The number of tokens generated by the language model.
    public var generationTokenCount: Int { tokens.count }

    /// time to process the prompt / generate the first token
    public let promptTime: TimeInterval

    /// time to generate the remaining tokens
    public let generateTime: TimeInterval

    /// The number of tokens processed per second during the prompt phase.
    public var promptTokensPerSecond: Double {
        Double(inputText.tokens.size) / promptTime
    }

    /// The number of tokens generated per second during the generation phase.
    public var tokensPerSecond: Double {
        Double(tokens.count) / generateTime
    }

    public func summary() -> String {
        """
        Prompt:     \(promptTokenCount) tokens, \(promptTokensPerSecond.formatted()) tokens/s
        Generation: \(generationTokenCount) tokens, \(tokensPerSecond.formatted()) tokens/s, \(generateTime.formatted())s
        """
    }
}

/// Action from token visitor callback in ``generate(input:parameters:context:didGenerate:)``.
public enum GenerateDisposition: Sendable {
    /// keep producing tokens until an EOS token is produced
    case more

    /// stop producing tokens, e.g. a token limit has been hit
    case stop
}

/// Given prompt tokens generate text using the given model and parameters.
///
/// ``generate(input:parameters:context:didGenerate:)`` is the preferred call.
///
/// - Parameters:
///   - promptTokens: tokenized prompt
///   - parameters: generation parameters
///   - model: model to evaluate
///   - tokenizer: tokenizer to convert tokens back into strings and recognizer special tokens
///   - extraEOSTokens: any additional stop tokens
///   - didGenerate: visitor for the tokens as they are generated
@available(*, deprecated, message: "please use generate(input:parameters:context:didGenerate:)")
public func generate(
    promptTokens: [Int], parameters: GenerateParameters, model: any LanguageModel,
    tokenizer: Tokenizer,
    extraEOSTokens: Set<String>? = nil,
    didGenerate: ([Int]) -> GenerateDisposition
) throws -> GenerateResult {
    let tokens = MLXArray(promptTokens)
    let iterator = try TokenIterator(
        prompt: tokens, model: model, parameters: parameters)

    // this is a compatibility cover -- create the required values
    // for the iteration
    let input = LMInput(tokens: tokens)
    let configuration = ModelConfiguration(id: "stand-in", extraEOSTokens: extraEOSTokens ?? [])
    let context = ModelContext(
        configuration: configuration, model: model, processor: StandInUserInputProcessor(),
        tokenizer: tokenizer)

    return generate(
        input: input, context: context, iterator: iterator, didGenerate: didGenerate)
}

/// Generate tokens from an ``LMInput`` and a ``ModelContext``.
///
/// For example:
///
/// ```swift
/// let generateParameters: GenerateParameters
/// let input: UserInput
/// let context: ModelContext
///
/// let lmInput = try context.processor.prepare(input: input)
/// let result = generate(input: lmInput,
///     parameters: generateParameters,
///     context: context) { tokens in
///     .more
/// }
/// ```
///
/// Internally this constructs a ``TokenIterator`` and calls
/// ``generate(input:context:iterator:didGenerate:)``
///
/// - Parameters:
///   - input: prepared language model input
///   - parameters: parameters controlling the token generation
///   - context: model context (model and tokenizer)
///   - didGenerate: token visitor that can output tokens as they are generated and indicate early stop
/// - Returns: the generated output
public func generate(
    input: LMInput, parameters: GenerateParameters, context: ModelContext,
    didGenerate: ([Int]) -> GenerateDisposition
) throws -> GenerateResult {
    let iterator = try TokenIterator(
        input: input, model: context.model, parameters: parameters)
    return generate(
        input: input, context: context, iterator: iterator, didGenerate: didGenerate)
}

/// Low level token generation using a ``TokenIterator``.
///
/// ``generate(input:parameters:context:didGenerate:)`` is the preferred call.
///
/// - Parameters:
///   - input: prepared language model input
///   - context: model context (model and tokenizer)
///   - iterator: token iterator
///   - didGenerate: token visitor that can output tokens as they are generated and indicate early stop
/// - Returns: the generated output
public func generate(
    input: LMInput, context: ModelContext,
    iterator: TokenIterator,
    didGenerate: ([Int]) -> GenerateDisposition
) -> GenerateResult {
    var start = Date.timeIntervalSinceReferenceDate
    var promptTime: TimeInterval = 0

    let additionalEOSTokenIds = Set(
        (context.configuration.extraEOSTokens ?? [])
            .compactMap {
                context.tokenizer.convertTokenToId($0)
            })

    var tokens = [Int]()

    for token in iterator {
        // compute the timing for the prompt
        if tokens.isEmpty {
            let now = Date.timeIntervalSinceReferenceDate
            promptTime = now - start
            start = now
        }

        if token == context.tokenizer.unknownTokenId || token == context.tokenizer.eosTokenId
            || additionalEOSTokenIds.contains(token)
        {
            break
        }
        tokens.append(token)

        if didGenerate(tokens) == .stop {
            break
        }
    }

    let now = Date.timeIntervalSinceReferenceDate
    let generateTime = now - start

    // TokenIterator uses `asyncEval()` to keep the pipeline full. If the caller
    // exits the program right away, those tasks will still be executing and will
    // hit assertions as the mlx scheduler is torn down. Synchronize with the stream
    // to make sure it is complete.
    Stream().synchronize()

    return GenerateResult(
        inputText: input.text, tokens: tokens,
        output: context.tokenizer.decode(tokens: tokens),
        promptTime: promptTime, generateTime: generateTime)
}

/// Generate tokens from an ``LMInput`` and a ``ModelContext``.
///
/// For example:
///
/// ```swift
/// let generateParameters: GenerateParameters
/// let input: UserInput
/// let context: ModelContext
///
/// let lmInput = try context.processor.prepare(input: input)
/// let result = generate(input: lmInput,
///     parameters: generateParameters,
///     context: context) { token in
///     .more
/// }
/// ```
///
/// Internally this constructs a ``TokenIterator`` and calls
/// ``generate(input:context:iterator:didGenerate:)``
///
/// - Parameters:
///   - input: prepared language model input
///   - parameters: parameters controlling the token generation
///   - context: model context (model and tokenizer)
///   - didGenerate: token visitor that can output tokens as they are generated and indicate early stop
/// - Returns: Information about the generation
public func generate(
    input: LMInput, parameters: GenerateParameters, context: ModelContext,
    didGenerate: (Int) -> GenerateDisposition
) throws -> GenerateCompletionInfo {
    let iterator = try TokenIterator(
        input: input, model: context.model, parameters: parameters)
    return generate(
        input: input, context: context, iterator: iterator, didGenerate: didGenerate)
}

public func generate(
    input: LMInput, context: ModelContext,
    iterator: TokenIterator,
    didGenerate: (Int) -> GenerateDisposition
) -> GenerateCompletionInfo {
    var start = Date.timeIntervalSinceReferenceDate
    var promptTime: TimeInterval = 0

    let additionalEOSTokenIds = Set(
        (context.configuration.extraEOSTokens ?? [])
            .compactMap {
                context.tokenizer.convertTokenToId($0)
            })

    var tokenCount = 0

    for token in iterator {
        // Compute the timing for the prompt
        if promptTime == 0 {
            let now = Date.timeIntervalSinceReferenceDate
            promptTime = now - start
            start = now
        }

        // Check for end-of-sequence tokens
        if token == context.tokenizer.unknownTokenId || token == context.tokenizer.eosTokenId
            || additionalEOSTokenIds.contains(token)
        {
            break
        }

        tokenCount += 1

        // Invoke the callback with the current token
        if didGenerate(token) == .stop {
            break
        }
    }

    let now = Date.timeIntervalSinceReferenceDate
    let generateTime = now - start

    // Synchronize with the stream to ensure tasks are completed
    Stream().synchronize()

    return GenerateCompletionInfo(
        promptTokenCount: input.text.tokens.size,
        generationTokenCount: tokenCount,
        promptTime: promptTime,
        generationTime: generateTime
    )
}

/// Generates tokens asynchronously using the provided language model input, parameters, and context.
///
/// This function initializes a `TokenIterator` with the given input, model, and generation parameters,
/// and then streams the token generation process via an `AsyncStream`. The resulting stream yields
/// instances of the `Generation` enum, which can represent either individual tokens or summary
/// completion information.
///
/// - Parameters:
///   - input: The input for the language model.
///   - cache: optional ``KVCache``
///   - parameters: The configuration options for token generation.
///   - context: The model context, including the model itself and associated tokenizer.
/// - Returns: An `AsyncStream` that emits `Generation` values, including generated tokens (`.token`)
///   and completion information (`.info`).
/// - Throws: An error if the `TokenIterator` initialization fails due to invalid input or model configuration.
///
/// ### Example Usage:
/// ```swift
/// // Define the input, parameters, and context for token generation.
/// let generateParameters: GenerateParameters
/// let input: UserInput
/// let context: ModelContext
///
/// let lmInput = try context.processor.prepare(input: input)
///
/// // Call the generate function to get an AsyncStream.
/// let stream = try generate(input: lmInput, parameters: parameters, context: context)
///
/// // Process the stream asynchronously to handle generated tokens and completion info.
/// for await generation in stream {
///     switch generation {
///     case .token(let token):
///         print("Generated token: \(context.tokenizer.decode(tokens: [token])")
///     case .info(let info):
///         print("Finished: \(info.tokensPerSecond) tokens/s.")
///     }
/// }
/// ```
public func generate(
    input: LMInput, cache: [KVCache]? = nil, parameters: GenerateParameters, context: ModelContext
) throws -> AsyncStream<Generation> {
    let iterator = try TokenIterator(
        input: input, model: context.model, cache: cache, parameters: parameters)
    return generate(
        input: input, context: context, iterator: iterator)
}

public func generate(
    input: LMInput, context: ModelContext,
    iterator: TokenIterator
) -> AsyncStream<Generation> {

    AsyncStream { continuation in

        // Launch a Task to perform iteration asynchronously.
        let task = Task {
            var start = Date.timeIntervalSinceReferenceDate
            var promptTime: TimeInterval = 0

            let additionalEOSTokenIds = Set(
                context.configuration.extraEOSTokens
                    .compactMap {
                        context.tokenizer.convertTokenToId($0)
                    })

            var tokenCount = 0
            var detokenizer = NaiveStreamingDetokenizer(tokenizer: context.tokenizer)

            for token in iterator {

                // Check for cancellation on every loop iteration.
                if Task.isCancelled { break }

                if promptTime == 0 {
                    let now = Date.timeIntervalSinceReferenceDate
                    promptTime = now - start
                    start = now
                }

                if token == context.tokenizer.unknownTokenId
                    || token == context.tokenizer.eosTokenId
                    || additionalEOSTokenIds.contains(token)
                {
                    break
                }

                detokenizer.append(token: token)
                if let chunk = detokenizer.next() {
                    tokenCount += 1
                    continuation.yield(.chunk(chunk))
                }
            }

            let now = Date.timeIntervalSinceReferenceDate
            let generateTime = now - start

            let info = GenerateCompletionInfo(
                promptTokenCount: input.text.tokens.size,
                generationTokenCount: tokenCount,
                promptTime: promptTime,
                generationTime: generateTime
            )
            continuation.yield(.info(info))

            // Synchronize with the stream to ensure tasks are completed
            Stream().synchronize()

            // Finalize the stream
            continuation.finish()
        }
        // When the consumer cancels (or ends) the stream,
        // cancel our underlying task.
        continuation.onTermination = { _ in
            task.cancel()
        }
    }
}

/// Represents metadata and statistics related to token generation.
///
/// Provides information about the number of tokens processed during both the prompt and generation phases, as well as the time taken for each phase.
public struct GenerateCompletionInfo: Sendable {
    /// The number of tokens included in the input prompt.
    public let promptTokenCount: Int

    /// The number of tokens generated by the language model.
    public let generationTokenCount: Int

    /// The time interval (in seconds) taken to process the input prompt.
    public let promptTime: TimeInterval

    /// The time interval (in seconds) taken to generate the output tokens.
    public let generateTime: TimeInterval

    /// The number of tokens processed per second during the prompt phase.
    public var promptTokensPerSecond: Double {
        Double(promptTokenCount) / promptTime
    }

    /// The number of tokens generated per second during the generation phase.
    public var tokensPerSecond: Double {
        Double(generationTokenCount) / generateTime
    }

    public init(
        promptTokenCount: Int,
        generationTokenCount: Int,
        promptTime: TimeInterval,
        generationTime: TimeInterval
    ) {
        self.promptTokenCount = promptTokenCount
        self.generationTokenCount = generationTokenCount
        self.promptTime = promptTime
        self.generateTime = generationTime
    }

    public func summary() -> String {
        """
        Prompt:     \(promptTokenCount) tokens, \(promptTokensPerSecond.formatted()) tokens/s
        Generation: \(generationTokenCount) tokens, \(tokensPerSecond.formatted()) tokens/s, \(generateTime.formatted())s
        """
    }
}

/// Represents the different stages or outputs of the token generation process.
///
/// This enum distinguishes between the following:
/// - `.chunk`: A decoded string from one or more tokens generated by the language model.
/// - `.info`: Metadata and performance statistics about the generation process.
public enum Generation: Sendable {
    /// A generated token represented as a String
    case chunk(String)
    /// Completion information summarizing token counts and performance metrics.
    case info(GenerateCompletionInfo)

    /// Generated text or nil
    public var chunk: String? {
        switch self {
        case .chunk(let string): string
        case .info: nil
        }
    }

    /// Completion info or nil
    public var info: GenerateCompletionInfo? {
        switch self {
        case .chunk: nil
        case .info(let info): info
        }
    }

    /// Reducer that can be used with `throttle()` to gather elements into a batch
    @Sendable
    public static func collect(_ batch: [Generation]?, _ element: Generation) -> [Generation] {
        (batch ?? []) + [element]
    }
}<|MERGE_RESOLUTION|>--- conflicted
+++ resolved
@@ -283,11 +283,7 @@
     let kvGroupSize: Int
     let quantizedKVStart: Int
 
-<<<<<<< HEAD
-    /// Initialize a `TokenIterator` with the given tokens.  Note: this has been
-=======
     /// Initialize a `TokenIterator` with the given tokens. Note: this has been
->>>>>>> f7da3967
     /// replaced with ``init(input:model:cache:parameters:)``.
     ///
     /// - Parameters:
