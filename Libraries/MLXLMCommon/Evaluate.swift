--- conflicted
+++ resolved
@@ -278,16 +278,12 @@
     var tokenCount = 0
     let maxTokens: Int?
 
-<<<<<<< HEAD
     // Cache quantization parameters
     let kvBits: Int?
     let kvGroupSize: Int
     let quantizedKVStart: Int
 
-    /// Initialize a `TokenIterator` with the given tokens.  Note: this has been
-=======
     /// Initialize a `TokenIterator` with the given tokens. Note: this has been
->>>>>>> 66f7a60d
     /// replaced with ``init(input:model:cache:parameters:)``.
     ///
     /// - Parameters:
